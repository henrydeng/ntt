--- conflicted
+++ resolved
@@ -1157,7 +1157,7 @@
 		defer un(trace(p, "StructType"))
 	}
 	p.parseIdent()
-	if p.tok == LT {
+	if p.tok(1) == LT {
 		p.parseTypeParameters()
 	}
 	p.parseStructBody()
@@ -1211,7 +1211,7 @@
 	}
 	p.parseListBody()
 	p.parsePrimaryExpr()
-	if p.tok == LT {
+	if p.tok(1) == LT {
 		p.parseTypeParameters()
 	}
 
@@ -1249,7 +1249,7 @@
 	}
 	p.next()
 	p.parseIdent()
-	if p.tok == LT {
+	if p.tok(1) == LT {
 		p.parseTypeParameters()
 	}
 	p.parseEnumBody()
@@ -1281,15 +1281,11 @@
 	}
 	p.next()
 	p.parseIdent()
-<<<<<<< HEAD
-	if p.tok == LT {
+	if p.tok(1) == LT {
 		p.parseTypeParameters()
 	}
 
-	switch p.tok {
-=======
-	switch p.tok(1) {
->>>>>>> 69e1b144
+	switch p.tok(1) {
 	case MIXED, MESSAGE, PROCEDURE:
 		p.next()
 	default:
@@ -1333,14 +1329,10 @@
 	}
 	p.next()
 	p.parseIdent()
-<<<<<<< HEAD
-	if p.tok == LT {
+	if p.tok(1) == LT {
 		p.parseTypeParameters()
 	}
-	if p.tok == EXTENDS {
-=======
 	if p.tok(1) == EXTENDS {
->>>>>>> 69e1b144
 		p.next()
 		p.parseRefList()
 	}
@@ -1386,7 +1378,7 @@
 
 	p.parseNestedType()
 	p.parsePrimaryExpr()
-	if p.tok == LT {
+	if p.tok(1) == LT {
 		p.parseTypeParameters()
 	}
 	// TODO(mef) fix constraints consumed by previous PrimaryExpr
@@ -1426,14 +1418,10 @@
 
 	x.Type = p.parseTypeRef()
 	p.parseIdent()
-<<<<<<< HEAD
-	if p.tok == LT {
+	if p.tok(1) == LT {
 		p.parseTypeParameters()
 	}
-	if p.tok == LPAREN {
-=======
 	if p.tok(1) == LPAREN {
->>>>>>> 69e1b144
 		p.parseParameters()
 	}
 	if p.tok(1) == MODIFIES {
@@ -1538,7 +1526,7 @@
 	x := &FuncDecl{FuncPos: p.pos(1), Kind: p.tok(1)}
 	p.next()
 	x.Name = p.parseIdent()
-	if p.tok == LT {
+	if p.tok(1) == LT {
 		p.parseTypeParameters()
 	}
 
@@ -1621,7 +1609,7 @@
 
 	p.next()
 	p.parseIdent()
-	if p.tok == LT {
+	if p.tok(1) == LT {
 		p.parseTypeParameters()
 	}
 
@@ -1653,14 +1641,10 @@
 }
 
 func (p *parser) parseParameters() *FieldList {
-<<<<<<< HEAD
 	if p.trace {
 		defer un(trace(p, "Parameters"))
 	}
-	x := &FieldList{From: p.pos}
-=======
 	x := &FieldList{From: p.pos(1)}
->>>>>>> 69e1b144
 	p.expect(LPAREN)
 	for p.tok(1) != RPAREN {
 		x.Fields = append(x.Fields, p.parseParameter())
@@ -1703,9 +1687,9 @@
 		defer un(trace(p, "TypeParameters"))
 	}
 	p.expect(LT)
-	for p.tok != GT {
+	for p.tok(1) != GT {
 		p.parseTypeParameter()
-		if p.tok != COMMA {
+		if p.tok(1) != COMMA {
 			break
 		}
 		p.next()
@@ -1717,11 +1701,11 @@
 	if p.trace {
 		defer un(trace(p, "TypeParameter"))
 	}
-	if p.tok == IN {
-		p.next()
-	}
-
-	switch p.tok {
+	if p.tok(1) == IN {
+		p.next()
+	}
+
+	switch p.tok(1) {
 	case TYPE:
 		p.next()
 	case SIGNATURE:
